[package]
name = "elastic_types"
version = "0.10.4"
authors = ["Ashley Mannix <ashleymannix@live.com.au>"]
license = "Apache-2.0"
description = "A strongly-typed implementation of Elasticsearch core types and Mapping API."
documentation = "https://docs.rs/elastic_types/0.10.4/elastic_types/"
repository = "https://github.com/elastic-rs/elastic-types"

[features]
nightly = [
<<<<<<< HEAD
	"elastic_date_macros/nightly",
	"elastic_types_derive"
=======
	"elastic_date_macros/nightly"
>>>>>>> 2a889ce9
]

[dependencies]
<<<<<<< HEAD
serde = "~0.9.0"
serde_json = "~0.9.0"
chrono = { version = "*", git = "https://github.com/KodrAus/rust-chrono.git", branch = "chore/serde-0.9", features = [ "serde" ]}
geo = "~0.3.0"
geohash = { version = "0.2.8-pre", git = "https://github.com/KodrAus/rust-geohash.git", branch = "chore/geo-0.3" }
geojson = { version = "*", git = "https://github.com/KodrAus/rust-geojson.git", branch = "chore/serde-0.9", features = [ "with-serde" ] }

serde_derive = "~0.9.0"
elastic_types_derive = { version = "*", path = "../macros/types", optional = true }
elastic_date_macros = { version = "*", path = "../macros/date" }
=======
serde = "~0.8.0"
serde_json = "~0.8.0"
chrono = { version = "~0.2.20", features = [ "serde" ]}
geo = "~0.0.7"
geohash = "~0.2.7"
geojson = { version = "~0.4.0", features = [ "with-serde" ] }
elastic_date_macros = "~0.5.3"
>>>>>>> 2a889ce9

[dev-dependencies]
json_str = "^0.*"
maplit = "^0.*"
elastic_types_derive = "~0.10.2"
serde_derive = "~0.8.0"<|MERGE_RESOLUTION|>--- conflicted
+++ resolved
@@ -9,38 +9,20 @@
 
 [features]
 nightly = [
-<<<<<<< HEAD
-	"elastic_date_macros/nightly",
-	"elastic_types_derive"
-=======
 	"elastic_date_macros/nightly"
->>>>>>> 2a889ce9
 ]
 
 [dependencies]
-<<<<<<< HEAD
 serde = "~0.9.0"
 serde_json = "~0.9.0"
 chrono = { version = "*", git = "https://github.com/KodrAus/rust-chrono.git", branch = "chore/serde-0.9", features = [ "serde" ]}
 geo = "~0.3.0"
 geohash = { version = "0.2.8-pre", git = "https://github.com/KodrAus/rust-geohash.git", branch = "chore/geo-0.3" }
-geojson = { version = "*", git = "https://github.com/KodrAus/rust-geojson.git", branch = "chore/serde-0.9", features = [ "with-serde" ] }
-
+geojson = { version = "*", git = "https://github.com/KodrAus/rust-geojson.git", branch = "chore/serde-0.9" }
 serde_derive = "~0.9.0"
-elastic_types_derive = { version = "*", path = "../macros/types", optional = true }
 elastic_date_macros = { version = "*", path = "../macros/date" }
-=======
-serde = "~0.8.0"
-serde_json = "~0.8.0"
-chrono = { version = "~0.2.20", features = [ "serde" ]}
-geo = "~0.0.7"
-geohash = "~0.2.7"
-geojson = { version = "~0.4.0", features = [ "with-serde" ] }
-elastic_date_macros = "~0.5.3"
->>>>>>> 2a889ce9
 
 [dev-dependencies]
 json_str = "^0.*"
 maplit = "^0.*"
-elastic_types_derive = "~0.10.2"
-serde_derive = "~0.8.0"+elastic_types_derive = { version = "*", path = "../macros/types" }